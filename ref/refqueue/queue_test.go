package refqueue

import (
	"testing"

	"github.com/basecomplextech/baselibrary/ref"
	"github.com/stretchr/testify/assert"
	"github.com/stretchr/testify/require"
)

// Clear

func TestQueue_Clear__should_release_items(t *testing.T) {
	r := ref.NewNoop(123)

	q := newQueue[ref.R[int]]()
	q.Push(r)
	q.Clear()

	assert.Equal(t, int64(1), r.Refcount())
}

<<<<<<< HEAD
// Close

func TestQueue_Close__should_release_items_close_queue(t *testing.T) {
	r := ref.NewNoop(123)

	q := newQueue[ref.R[int]]()
	q.Push(r)
	q.Close()

	assert.Equal(t, int64(1), r.Refcount())
}

=======
>>>>>>> 4683c4ee
// Push

func TestQueue_Push__should_retain_item(t *testing.T) {
	r := ref.NewNoop(123)

	q := newQueue[ref.R[int]]()
	q.Push(r)

	assert.Equal(t, int64(2), r.Refcount())
}

// Pop

func TestQueue_Pop__should_pop_item_noop(t *testing.T) {
	r := ref.NewNoop(123)

	q := newQueue[ref.R[int]]()
	q.Push(r)

	r1, ok := q.Pop()
	require.True(t, ok)

	assert.Equal(t, int64(2), r.Refcount())
	assert.Same(t, r, r1)
}

// Free

func TestQueue_Free__should_release_items_close_queue(t *testing.T) {
	r := ref.NewNoop(123)

	q := newQueue[ref.R[int]]()
	q.Push(r)
	q.Free()

	assert.Equal(t, int64(1), r.Refcount())
}<|MERGE_RESOLUTION|>--- conflicted
+++ resolved
@@ -20,21 +20,6 @@
 	assert.Equal(t, int64(1), r.Refcount())
 }
 
-<<<<<<< HEAD
-// Close
-
-func TestQueue_Close__should_release_items_close_queue(t *testing.T) {
-	r := ref.NewNoop(123)
-
-	q := newQueue[ref.R[int]]()
-	q.Push(r)
-	q.Close()
-
-	assert.Equal(t, int64(1), r.Refcount())
-}
-
-=======
->>>>>>> 4683c4ee
 // Push
 
 func TestQueue_Push__should_retain_item(t *testing.T) {
